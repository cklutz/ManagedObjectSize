<<<<<<< HEAD
﻿//#define FEATURE_STATISTICS
using System.Reflection;
using System.Runtime.CompilerServices;
using System.Runtime.InteropServices;

namespace ManagedObjectSize
{
    /// <summary>
    /// Object memory size calculation.
    /// </summary>
    public static class ObjectSize
    {
        //
        // Material:
        // - https://github.com/dotnet/runtime/issues/24200
        // - https://devblogs.microsoft.com/premier-developer/managed-object-internals-part-1-layout/
        // - ClrMD ObjSize: algorithm (https://github.com/microsoft/clrmd)
        // - https://github.com/dotnet/runtime:
        //      - https://github.com/dotnet/runtime/blob/074a01611837db63e9fe1d7462916d47ed858a75/src/coreclr/vm/object.h
        //      - https://github.com/dotnet/runtime/blob/074a01611837db63e9fe1d7462916d47ed858a75/src/coreclr/vm/methodtable.h
        //

        /// <summary>
        /// Calculates approximate memory size of object itself, not accounting for sizes of referenced objects.
        /// </summary>
        /// <param name="obj">Object to calculate size of.</param>
        /// <returns>Approximate size of managed object.</returns>
        public static long GetObjectExclusiveSize(object? obj) => GetObjectExclusiveSize(obj, null);

        /// <summary>
        /// Calculates approximate memory size of object itself, not accounting for sizes of referenced objects.
        /// </summary>
        /// <param name="obj">Object to calculate size of.</param>
        /// <param name="options">Options to apply during calculation.</param>
        /// <returns>Approximate size of managed object.</returns>
        public static long GetObjectExclusiveSize(object? obj, ObjectSizeOptions? options)
        {
            options = (options ?? new()).GetReadOnly();

            if (options.UseRtHelpers)
            {
                return GetObjectExclusiveSizeRtHelpers(obj);
            }

            return GetObjectExclusiveSizeInternal(obj);
        }

        /// <summary>
        /// Calculates approximate memory size of object and its reference graph, recursively adding up sizes of referenced objects.
        /// </summary>
        /// <param name="obj">Object to calculate size of.</param>
        /// <returns>Approximate size of managed object and its reference graph.</returns>
        public static long GetObjectInclusiveSize(object? obj) => GetObjectInclusiveSize(obj, null, out _);

        /// <summary>
        /// Calculates approximate memory size of object and its reference graph, recursively adding up sizes of referenced objects.
        /// </summary>
        /// <param name="obj">Object to calculate size of.</param>
        /// <param name="options">Options to apply during calculation.</param>
        /// <returns>Approximate size of managed object and its reference graph.</returns>
        public static long GetObjectInclusiveSize(object? obj, ObjectSizeOptions? options) => GetObjectInclusiveSize(obj, options, out _);

        /// <summary>
        /// Calculates approximate memory size of object and its reference graph, recursively adding up sizes of referenced objects.
        /// </summary>
        /// <param name="obj">Object to calculate size of.</param>
        /// <param name="options">Options to apply during calculation.</param>
        /// <param name="count">Outputs the number of object references seen during calculation.</param>
        /// <returns>Approximate size of managed object and its reference graph.</returns>
        /// <exception cref="OperationCanceledException">The <paramref name="options"/>.<see cref="ObjectSizeOptions.CancellationToken"/> has been canceled.</exception>
        /// <exception cref="TimeoutException">The <paramref name="options"/><see cref="ObjectSizeOptions.Timeout"/> has elapsed.</exception>
        public static unsafe long GetObjectInclusiveSize(object? obj, ObjectSizeOptions? options, out long count)
        {
            if (obj == null)
            {
                count = 0;
                return 0;
            }

            options = (options ?? new()).GetReadOnly();

            var eval = new Stack<object>();
            var state = new EvaluationState
            {
                Considered = new(),
                StopTime = options.GetStopTime(Environment.TickCount64),
                Options = options
            };

            eval.Push(obj);

#if FEATURE_STATISTICS
            state.StartStatistics();
            state.UpdateEval(eval);
#endif

            long totalSize = ProcessEvaluationStack(eval, state, out count);

#if FEATURE_STATISTICS
            state.StopStatistics();
            state.DumpStatistics(totalSize);
#endif

            if (options.DebugOutput)
            {
                state.Options.DebugWriter.WriteLine($"total: {totalSize:N0} ({obj.GetType()})");
            }

            return totalSize;
        }

        private class EvaluationState
        {
            public long StopTime { get; set; }
            public ObjectSizeOptions Options { get; set; } = null!;
            public HashSet<ulong> Considered { get; set; } = null!;

#if FEATURE_STATISTICS
            private long m_started;
            private long m_complete;
            private int m_maxConsidered;
            private int m_sampleMaxConsidered;
            private int m_maxEval;
            private int m_sampleMaxEval;
            private int m_sampled;
            private int m_notSampled;
            private int m_arrays;

            public void DumpStatistics(long totalSize)
            {
#pragma warning disable HAA0601 // Value type to reference type conversion causing boxing allocation
                Options.DebugWriter.WriteLine("STATISTICS");
                Options.DebugWriter.WriteLine($"  enabled options        : {Options.GetEnabledString()}");
                Options.DebugWriter.WriteLine($"  elapsed                : {new TimeSpan(m_complete - m_started)}");
                Options.DebugWriter.WriteLine($"  total size             : {totalSize.ToString("N0")} bytes");
                Options.DebugWriter.WriteLine($"  max seen/evaluated     : {m_maxConsidered:N0}/{m_maxEval:N0}");
                Options.DebugWriter.WriteLine($"  arrays                 : {m_arrays:N0}");
                Options.DebugWriter.WriteLine($"    not sampled          : {m_notSampled:N0}");
                Options.DebugWriter.WriteLine($"    sampled              : {m_sampled:N0}");
                Options.DebugWriter.WriteLine($"      max seen/evaluated : {m_sampleMaxConsidered:N0}/{m_sampleMaxEval:N0}");
#pragma warning restore HAA0601 // Value type to reference type conversion causing boxing allocation
            }

            public void StartStatistics() => m_started = System.Diagnostics.Stopwatch.GetTimestamp();
            public void StopStatistics() => m_complete = System.Diagnostics.Stopwatch.GetTimestamp();
            public void UpdateConsidered() => m_maxConsidered = Math.Max(Considered.Count, m_maxConsidered);
            public void UpdateSampleConsidered(HashSet<ulong> considered) => m_sampleMaxConsidered = Math.Max(considered.Count, m_sampleMaxConsidered);
            public void UpdateEval(Stack<object> eval) => m_maxEval = Math.Max(eval.Count, m_maxEval);
            public void UpdateSampleEval(Stack<object> eval) => m_sampleMaxEval = Math.Max(eval.Count, m_sampleMaxEval);
            public void UpdateSampled() => m_sampled++;
            public void UpdateNotSampled() => m_notSampled++;
            public void UpdateArrays() => m_arrays++;
#endif
        }

        private static unsafe long ProcessEvaluationStack(Stack<object> eval, EvaluationState state, out long count)
        {
            count = 0;
            long totalSize = 0;

            while (eval.Count > 0)
            {
=======
﻿//#define USE_GETHEAP_POINTER
using System.Reflection;
using System.Runtime.CompilerServices;
using System.Runtime.InteropServices;

namespace ManagedObjectSize
{
    /// <summary>
    /// Object memory size calculation.
    /// </summary>
    public static class ObjectSize
    {
        //
        // Material:
        // - https://github.com/dotnet/runtime/issues/24200
        // - https://devblogs.microsoft.com/premier-developer/managed-object-internals-part-1-layout/
        // - ClrMD ObjSize: algorithm (https://github.com/microsoft/clrmd)
        // - https://github.com/dotnet/runtime:
        //      - https://github.com/dotnet/runtime/blob/074a01611837db63e9fe1d7462916d47ed858a75/src/coreclr/vm/object.h
        //      - https://github.com/dotnet/runtime/blob/074a01611837db63e9fe1d7462916d47ed858a75/src/coreclr/vm/methodtable.h
        //

        /// <summary>
        /// Calculates approximate memory size of object itself, not accounting for sizes of referenced objects.
        /// </summary>
        /// <param name="obj">Object to calculate size of.</param>
        /// <returns>Approximate size of managed object.</returns>
        public static long GetObjectExclusiveSize(object? obj) => GetObjectExclusiveSize(obj, ObjectSizeOptions.Default);

        /// <summary>
        /// Calculates approximate memory size of object itself, not accounting for sizes of referenced objects.
        /// </summary>
        /// <param name="obj">Object to calculate size of.</param>
        /// <param name="options">Options to apply during calculation.</param>
        /// <returns>Approximate size of managed object.</returns>
        public static long GetObjectExclusiveSize(object? obj, ObjectSizeOptions options)
        {
            if ((options & ObjectSizeOptions.UseRtHelpers) != 0)
            {
                return GetObjectExclusiveSizeRtHelpers(obj);
            }

            return GetObjectExclusiveSizeInternal(obj);
        }

        /// <summary>
        /// Calculates approximate memory size of object and its reference graph, recursively adding up sizes of referenced objects.
        /// </summary>
        /// <param name="obj">Object to calculate size of.</param>
        /// <returns>Approximate size of managed object and its reference graph.</returns>
        public static long GetObjectInclusiveSize(object? obj) => GetObjectInclusiveSize(obj, ObjectSizeOptions.Default, out _);

        /// <summary>
        /// Calculates approximate memory size of object and its reference graph, recursively adding up sizes of referenced objects.
        /// </summary>
        /// <param name="obj">Object to calculate size of.</param>
        /// <param name="options">Options to apply during calculation.</param>
        /// <returns>Approximate size of managed object and its reference graph.</returns>
        public static long GetObjectInclusiveSize(object? obj, ObjectSizeOptions options) => GetObjectInclusiveSize(obj, options, out _);

        /// <summary>
        /// Calculates approximate memory size of object and its reference graph, recursively adding up sizes of referenced objects.
        /// </summary>
        /// <param name="obj">Object to calculate size of.</param>
        /// <param name="options">Options to apply during calculation.</param>
        /// <param name="count">Outputs the number of object references seen during calculation.</param>
        /// <param name="timeout">Time after which the operation is to be aborted; <c>null</c> disables timeout.</param>
        /// <param name="cancellationToken">Cancel the operation.</param>
        /// <returns>Approximate size of managed object and its reference graph.</returns>
        /// <exception cref="OperationCanceledException">The <paramref name="cancellationToken"/> has been canceled.</exception>
        /// <exception cref="TimeoutException">The <paramref name="timeout"/> has elapsed.</exception>
        /// <exception cref="ArgumentOutOfRangeException">An invalid <paramref name="timeout"/> was specified.</exception>
        public static unsafe long GetObjectInclusiveSize(object? obj, ObjectSizeOptions options, out long count,
            TimeSpan? timeout = null,
            CancellationToken cancellationToken = default)
        {
            long stopTime = GetStopTime(timeout);
            long totalSize = 0;
            count = 0;

            if (obj == null)
            {
                return totalSize;
            }

            var eval = new Stack<object>();
            var considered = new HashSet<object>(ReferenceEqualityComparer.Instance);

            eval.Push(obj);

            while (eval.Count > 0)
            {
>>>>>>> 2a8836e9
                // Check abort conditions.
                state.Options.CancellationToken.ThrowIfCancellationRequested();
                if (state.StopTime != -1)
                {
                    CheckStopTime(state.StopTime, totalSize, count, state.Options.Timeout);
                }

                var currentObject = eval.Pop();

                if (currentObject == null)
                {
                    // Cannot get the size for a "null" object.
                    continue;
                }

<<<<<<< HEAD
                ulong objAddr = (ulong)GetHeapPointer(currentObject);
                if (!state.Considered.Add(objAddr))
=======
                if (!considered.Add(currentObject))
>>>>>>> 2a8836e9
                {
                    // Already seen this object.
                    continue;
                }

#if FEATURE_STATISTICS
                state.UpdateConsidered();
#endif

                var currentType = currentObject.GetType();
<<<<<<< HEAD
                if (currentType == typeof(Pointer) || currentType.IsPointer)
                {
                    // Pointers are not considered.
                    continue;
                }

                long currSize;
                if (currentObject is ArraySample arraySample)
                {
                    currSize = arraySample.Size;
                    count += arraySample.ElementCount;
                }
                else
                {
                    currSize = GetObjectExclusiveSize(currentObject, state.Options);
                    count++;
                }
                totalSize += currSize;

                if (state.Options.DebugOutput)
                {
                    state.Options.DebugWriter.WriteLine($"[{count:N0}] {(totalSize - currSize):N0} -> {totalSize:N0} ({currSize:N0}: {currentObject.GetType()})");
                }

                if (currentType == typeof(string))
                {
                    // String is a special object type in the CLR. We have already recorded the correct length of it
                    // by using GetObjectExclusiveSize().
                    continue;
                }

                if (currentType.IsArray)
                {
                    HandleArray(eval, state, currentObject, currentType);
                }
                else
                {
                    AddFields(eval, state.Considered, currentObject, currentType);
                }
            }

            return totalSize;
        }

        private static void CheckStopTime(long stopAt, long totalSize, long count, TimeSpan? timeout)
        {
            if (Environment.TickCount64 >= stopAt)
            {
                throw new TimeoutException(
                    $"The allotted time of {timeout} to determine the inclusive size of the object (graph) has passed. " +
                    $"The incomplete result so far is {totalSize:N0} bytes for processing {count:N0} objects. ");
            }
        }

        private static unsafe void HandleArray(Stack<object> eval, EvaluationState state, object obj, Type objType)
        {
            var elementType = objType.GetElementType();
            if (elementType != null && !elementType.IsPointer)
            {
#if FEATURE_STATISTICS
                state.UpdateArrays();
#endif
                (int sampleSize, int? populationSize, bool always) = GetSampleAndPopulateSize(state, obj, objType);

                // Only sample if:
                // - the "always" flag has not been set in options
                // - we have determined an actual sample size
                // - if the total number of elements in the array is not less than the sample size
                if (!always && (
                        sampleSize == 0 ||
                        (populationSize != null && populationSize <= sampleSize) ||
                        HasLessElements(obj, sampleSize, elementType))
                    )
                {
                    HandleArrayNonSampled(eval, state, obj, elementType);
                }
                else
                {
                    HandleArraySampled(eval, state, obj, elementType, sampleSize);
                }
            }
        }

        private static unsafe void HandleArraySampled(Stack<object> eval, EvaluationState state, object obj, Type? elementType, int sampleSize)
        {
#if FEATURE_STATISTICS
            state.UpdateSampled();
#endif

            int elementCount = 0;

            // TODO: Should these be from a pool? Measure if cost is too high allocating if we have
            // a "large" number of arrays to sample.
            var localEval = new Stack<object>();
            var localConsidered = new HashSet<ulong>();

            foreach (object element in (System.Collections.IEnumerable)obj)
            {
                if (ShouldCountElement(element, elementType))
                {
                    // We're only counting the elements that are actually non-null. This might
                    // be less then the size of the array, when the array contains null elements.
                    // On the other hand, if we could every element, we also count excess elements.
                    // For example, the extra (unused) capacity of a List<>.
                    // Only considering non-null elements is still correct, however, because null
                    // elements don't contribute to the size.
                    elementCount++;

                    if (elementCount <= sampleSize)
                    {
                        ulong elementAddr = (ulong)GetHeapPointer(element);
                        if (!localConsidered.Contains(elementAddr))
                        {
                            HandleArrayElement(localEval, localConsidered, elementType, element);
                            localConsidered.Add(elementAddr);
#if FEATURE_STATISTICS
                                state.UpdateSampleConsidered(localConsidered);
                                state.UpdateSampleEval(localEval);
#endif
                        }
                    }
                }
            }

            if (localEval.Count > 0)
            {
                double sizeOfSamples = ProcessEvaluationStack(localEval, state, out _);

                var sample = new ArraySample
                {
                    Size = (long)((sizeOfSamples / localConsidered.Count) * elementCount),
                    ElementCount = elementCount
                };

                eval.Push(sample);
#if FEATURE_STATISTICS
                    state.UpdateEval(eval);
#endif
            }
        }

        private static unsafe (int SampleSize, int? PopulationSize, bool Always) GetSampleAndPopulateSize(EvaluationState state, object obj, Type elementType)
        {
            if (state.Options.AlwaysUseArraySampleAlgorithm)
            {
                int populationSize = CountNonNullElements(obj, elementType);
                return (populationSize, populationSize, true);
            }
            else if (state.Options.ArraySampleCount != null)
            {
                int sampleSize = state.Options.ArraySampleCount.Value;

                if (state.Options.DebugOutput)
                {
                    state.Options.DebugWriter.WriteLine($"array {GetHeapPointer(obj)}/{elementType}[]: sampleSize={sampleSize:N0}");
                }

                return (sampleSize, null, false);
            }
            else if (state.Options.ArraySampleConfidenceLevel != null)
            {
                // For size calculation we also only consider non-null elements, so here we have to do it as well.
                // If we wouldn't, the population size would be too big and the sample size thus too small.
                int populationSize = CountNonNullElements(obj, elementType);
                int sampleSize = Utils.CalculateSampleCount(state.Options.ArraySampleConfidenceLevel.Value, state.Options.ArraySampleConfidenceInterval, populationSize);

                if (state.Options.DebugOutput)
                {
                    state.Options.DebugWriter.WriteLine($"array {GetHeapPointer(obj)}/{elementType}[]: population={populationSize:N0} sampleSize={sampleSize:N0}");
                }

                return (sampleSize, populationSize, false);
            }

            return (0, null, false);
        }

        private static void AddRange(HashSet<ulong> first, HashSet<ulong> second)
        {
            foreach (ulong s in second)
            {
                first.Add(s);
            }
        }

        private class ArraySample
        {
            public long Size { get; set; }
            public int ElementCount { get; set; }
        }

        [MethodImpl(MethodImplOptions.AggressiveInlining)]
        private static bool ShouldCountElement(object element, Type elementType) => elementType.IsValueType || element != null;

        private static int CountNonNullElements(object obj, Type elementType)
        {
            if (elementType.IsValueType)
            {
                return ((Array)obj).Length;
            }

            int count = 0;
            foreach (object element in (System.Collections.IEnumerable)obj)
            {
                if (ShouldCountElement(element, elementType))
                {
                    count++;
                }
            }
            return count;
        }

        private static bool HasLessElements(object obj, int max, Type elementType)
        {
            int count = 0;
            foreach (object element in (System.Collections.IEnumerable)obj)
            {
                if (ShouldCountElement(element, elementType))
                {
                    count++;
                    if (count >= max)
                    {
                        return false;
                    }
                }
            }
            return true;
        }

        private static unsafe void HandleArrayNonSampled(Stack<object> eval, EvaluationState state, object obj, Type elementType)
        {
#if FEATURE_STATISTICS
            state.UpdateNotSampled();
#endif

            foreach (object element in (System.Collections.IEnumerable)obj)
            {
                if (ShouldCountElement(element, elementType))
                {
                    HandleArrayElement(eval, state.Considered, elementType, element);
                }
            }
        }

        private static unsafe void HandleArrayElement(Stack<object> eval, HashSet<ulong> considered, Type elementType, object element)
        {
            if (!elementType.IsValueType)
            {
                ulong elementAddr = (ulong)GetHeapPointer(element);
                if (!considered.Contains(elementAddr))
                {
                    eval.Push(element);
                }
            }
            else
            {
                AddFields(eval, considered, element, elementType);
            }
        }

        private static unsafe void AddFields(Stack<object> eval, HashSet<ulong> considered, object currentObject, Type objType)
        {
            foreach (var field in objType.GetFields(BindingFlags.Public | BindingFlags.NonPublic | BindingFlags.Instance))
            {
                if (field.FieldType.IsValueType)
                {
                    // Non reference type fields are "in place" in the actual type and thus are already included in
                    // GetObjectExclusiveSize(). This is also true for custom value types.
                    continue;
                }

                var fieldValue = field.GetValue(currentObject);
                if (fieldValue != null)
                {
                    ulong fieldAddr = (ulong)GetHeapPointer(fieldValue);
                    if (!considered.Contains(fieldAddr))
                    {
                        eval.Push(fieldValue);
                    }
                }
            }
        }

        [MethodImpl(MethodImplOptions.AggressiveInlining)]
        internal static unsafe IntPtr GetHeapPointer(object @object)
        {
            var indirect = Unsafe.AsPointer(ref @object);
            return **(IntPtr**)(&indirect);
        }

        // "Constants" are adapted from vm/object.h.
        private static readonly uint ObjHeaderSize = (uint)IntPtr.Size;
        private static readonly uint ObjSize = (uint)IntPtr.Size;
        private static readonly uint ObjBaseSize = ObjHeaderSize + ObjSize;
        private static readonly uint MinObjSize = (2 * (uint)IntPtr.Size) + ObjHeaderSize;

        // The CoreCLR provides an internal "RuntimeHelpers.GetRawObjectDataSize()" method.
        // We don't want to use it by default, but allow calling it to compare results.
        private delegate nuint GetRawObjectDataSize(object obj);
        private static GetRawObjectDataSize? s_getRawObjectDataSize;
        private static long GetObjectExclusiveSizeRtHelpers(object? obj)
        {
            if (obj == null)
            {
                return 0;
            }

            var gros = LazyInitializer.EnsureInitialized(ref s_getRawObjectDataSize, () =>
            {
                var bindingFlags = BindingFlags.NonPublic | BindingFlags.Public | BindingFlags.Static;
                var method = typeof(RuntimeHelpers).GetMethod("GetRawObjectDataSize", bindingFlags)
                    ?? throw new InvalidOperationException($"Method 'RuntimeHelpers.GetRawObjectDataSize()' not found");
                return (GetRawObjectDataSize)Delegate.CreateDelegate(typeof(GetRawObjectDataSize), method);
            });

            long size = (long)gros(obj);
            // RuntimeHelpers.GetRawObjectDataSize strips off the "ObjectBaseSize", hence the name "Data".
            // For our purposes we want it included.
            size += ObjBaseSize;

            return size < MinObjSize ? MinObjSize : size;
        }

        private static long GetObjectExclusiveSizeInternal(object? obj)
        {
            if (obj == null)
            {
                return 0;
            }

            unsafe
            {
                var mt = GetMethodTable(obj);
                long size = mt->BaseSize;
                if (mt->HasComponentSize)
                {
                    uint componentSize = mt->ComponentSize;

                    if (componentSize > 0)
                    {
                        // Get number of components (strings and arrays)
                        var objAddr = GetHeapPointer(obj);
                        int numComponentsOffset = IntPtr.Size;
                        int numComponents = Marshal.ReadInt32(objAddr, numComponentsOffset);

                        size += componentSize * numComponents;
                    }
                }

                size = size < MinObjSize ? MinObjSize : size;
                return size;
            }
        }

        [MethodImpl(MethodImplOptions.AggressiveInlining)]
        internal static unsafe MethodTable* GetMethodTable(object obj)
        {
            //
            // Get the MethodTable structure. The following code has been lifted from RuntimeHelpers.GetMethodTable().
            //
            // In RuntimeHelpers, the method is internal, but the code is enlightening and especially so, when you look
            // at the comment of the JIT instrinct that will be used instead of the actual implementation code below.
            //
            // (source: https://github.com/dotnet/runtime/blob/074a01611837db63e9fe1d7462916d47ed858a75/src/coreclr/vm/jitinterface.cpp#L7243):
            //
            //     In the CLR, an object is laid out as follows.
            //     [ object_header || MethodTable* (64-bit pointer) || instance_data ]
            //                        ^                                ^-- ref <theObj>.firstField points here
            //                        `-- <theObj> reference (type O) points here
            // 
            //     [ snip more comment]
            //
            // Essentially, the "<theObj>.firstField" part is what "GetRawData()" returns, we then go back by one (which is
            // IntPtr.Size in bytes) to get the actual MethodTable*.
            //

            return (MethodTable*)Unsafe.Add(ref Unsafe.As<byte, IntPtr>(ref GetRawData(obj)), -1);

            // IL (pseudo) code for what the JIT generates for the actual RuntimeHelpers.GetMethodTable() function
            // (not for this one of course!) would be something like this:
            //
            // MethodTable* GetMethodTable(object obj)
            // {
            //     ldarg_0
            //     ldflda <obj>.firstField
            //     ldc_i4_s -IntPtr.Size
            //     add
            //     ldind_i
            //     ret
            // }
            //
            // We could achieve the same using DynamicMethod and ILGenerator. However, the "<obj>.firstField" is what is
            // tricky. The JIT can get this from internal CLR data structures, but for managed code it basically be "GetRawData()" again.
            // So in the end we wouldn't have won too much by using IL.
            //
            // We could also just reflection invoke RuntimeHelpers.GetMethodTable(), but that is costly and relies on the method actually being
            // there. The above approach also uses established information about objects are laid out and is thus more robust than
            // invoking the internal RuntimeHelpers.GetMethodTable() method.
            //
            //
            // Note: this works also
            //
            //      return (MethodTable*)obj.GetType().TypeHandle.Value.ToPointer();
            // 
            // But since the CLR itself uses the above code internally, we rather stick with that.
        }

        internal sealed class RawData
        {
            public byte Data;
        }

        internal static ref byte GetRawData(object obj) => ref Unsafe.As<RawData>(obj).Data;

        [StructLayout(LayoutKind.Explicit)]
        internal unsafe struct MethodTable
        {
            // According to src\vm\methodtable.h we have the following members in the MethodTable (that interest us here;
            // there a more).
            //
            // Offset   Size
            // [0x0000]    4    DWORD m_dwFlags;       // Low WORD is component size for array and string types when
            //                                         // (m_dwFlags & enum_flag_HasComponentSize)!=0; otherwise flags.
            // [0x0004]    4    DWORD m_BaseSize;      // Base size of instance of this class when allocated on the heap
            // [0x0008]    2    WORD  m_wFlags2;
            // [0x000A]    2    WORD  m_wToken;        // Class token if it fits into 16-bits.
            // [0x000C]    2    WORD  m_wNumVirtuals;
            // [0x000E]    2    WORD  m_wNumInterfaces;
            //

            // Put both fields at index 0; access ComponentSize for respective value if "HasComponentSize == true"
            [FieldOffset(0)]
            public ushort ComponentSize;
            [FieldOffset(0)]
            private uint Flags;
            [FieldOffset(4)]
            public uint BaseSize;

            private const uint enum_flag_ContainsPointers = 0x01000000;
            private const uint enum_flag_HasComponentSize = 0x80000000;
            public bool HasComponentSize => (Flags & enum_flag_HasComponentSize) != 0;
            public bool ContainsPointers => (Flags & enum_flag_ContainsPointers) != 0;
        }
    }
=======
                if (currentType == typeof(Pointer) || currentType.IsPointer)
                {
                    // Pointers are not considered.
                    continue;
                }

                long currSize = GetObjectExclusiveSize(currentObject, options);
                count++;
                totalSize += currSize;

                if ((options & ObjectSizeOptions.DebugOutput) != 0)
                {
                    Console.WriteLine($"[{count:N0}] {(totalSize - currSize):N0} -> {totalSize:N0} ({currSize:N0}: {currentObject.GetType()})");
                }

                if (currentType == typeof(string))
                {
                    // String is a special object type in the CLR. We have already recorded the correct length of it
                    // by using GetObjectExclusiveSize().
                    continue;
                }

                if (currentType.IsArray)
                {
                    HandleArray(eval, considered, currentObject, currentType);
                }

                AddFields(eval, considered, currentObject, currentType);
            }

            if ((options & ObjectSizeOptions.DebugOutput) != 0)
            {
                Console.WriteLine($"total: {totalSize:N0} ({obj.GetType()})");
            }

            return totalSize;
        }

        private static long GetStopTime(TimeSpan? timeout)
        {
            if (timeout != null)
            {
                if (timeout.Value.TotalMilliseconds < 0 || timeout.Value.TotalMilliseconds > (int.MaxValue - 1))
                {
                    throw new ArgumentOutOfRangeException(nameof(timeout), timeout, null);
                }

                return Environment.TickCount64 + (int)(timeout.Value.TotalMilliseconds + 0.5);
            }

            return -1;
        }

        private static void CheckStopTime(long stopAt, long totalSize, long count, TimeSpan? timeout)
        {
            if (Environment.TickCount64 >= stopAt)
            {
                throw new TimeoutException(
                    $"The allotted time of {timeout} to determine the inclusive size of the object (graph) has passed. " +
                    $"The incomplete result so far is {totalSize:N0} bytes for processing {count:N0} objects. ");
            }
        }

        private static unsafe void HandleArray(Stack<object> eval, HashSet<object> considered, object obj, Type objType)
        {
            var elementType = objType.GetElementType();
            if (elementType != null && !elementType.IsPointer)
            {
                foreach (object element in (System.Collections.IEnumerable)obj)
                {
                    if (element != null)
                    {
                        if (!elementType.IsValueType)
                        {
                            if (!considered.Contains(element))
                            {
                                eval.Push(element);
                            }
                        }
                        else
                        {
                            AddFields(eval, considered, element, elementType);
                        }
                    }
                }
            }
        }

        private static unsafe void AddFields(Stack<object> eval, HashSet<object> considered, object currentObject, Type objType)
        {
            foreach (var field in GetFields(objType))
            {
                if (field.FieldType.IsValueType)
                {
                    // Non reference type fields are "in place" in the actual type and thus are already included in
                    // GetObjectExclusiveSize(). This is also true for custom value types. However, the later might
                    // have reference type members. These need to be considered. So if the actual field we are dealing
                    // with is a value type, we search it (and all its fields) for reference type fields. If we haven't
                    // seen any of those before, we add it to be evaluated.

                    var stack = new Stack<object?>();
                    stack.Push(field.GetValue(currentObject));
                    while (stack.Count > 0)
                    {
                        var currentValue = stack.Pop();
                        if (currentValue == null)
                        {
                            continue;
                        }

                        var fields = GetFields(currentValue.GetType());
                        foreach (var f in fields)
                        {
                            object? value = f.GetValue(currentValue);
                            if (f.FieldType.IsValueType)
                            {
                                // Ignore primitive types (like System.Int32). Due to their
                                // nature (for example, System.Int32 has a field "m_value" of type
                                // System.Int32), they would lead to endless processing here.
                                if (!f.FieldType.IsPrimitive)
                                {
                                    stack.Push(value);
                                }
                            }
                            else if (value != null)
                            {
                                // Found a reference type field/member inside the value type.
                                if (!considered.Contains(value) && !eval.Contains(value))
                                {
                                    eval.Push(value);
                                }
                            }
                        }
                    }
                }
                else
                {
                    var fieldValue = field.GetValue(currentObject);
                    if (fieldValue != null)
                    {
                        if (!considered.Contains(fieldValue))
                        {
                            eval.Push(fieldValue);
                        }
                    }
                }
            }
        }

        private static IEnumerable<FieldInfo> GetFields(Type type)
        {
            foreach (var field in type.GetFields(BindingFlags.Public | BindingFlags.NonPublic | BindingFlags.Instance))
            {
                yield return field;
            }

            while (type.BaseType is not null)
            {
                foreach (var field in type.BaseType.GetFields(BindingFlags.NonPublic | BindingFlags.Instance))
                {
                    yield return field;
                }

                type = type.BaseType;
            }
        }

#if USE_GETHEAP_POINTER
        [MethodImpl(MethodImplOptions.AggressiveInlining)]
        internal static unsafe IntPtr GetHeapPointer(object @object)
        {
            var indirect = Unsafe.AsPointer(ref @object);
            return **(IntPtr**)(&indirect);
        }
#endif

        // "Constants" are adapted from vm/object.h.
        private static readonly uint ObjHeaderSize = (uint)IntPtr.Size;
        private static readonly uint ObjSize = (uint)IntPtr.Size;
        private static readonly uint ObjBaseSize = ObjHeaderSize + ObjSize;
        private static readonly uint MinObjSize = (2 * (uint)IntPtr.Size) + ObjHeaderSize;

        // The CoreCLR provides an internal "RuntimeHelpers.GetRawObjectDataSize()" method.
        // We don't want to use it by default, but allow calling it to compare results.
        private delegate nuint GetRawObjectDataSize(object obj);
        private static GetRawObjectDataSize? s_getRawObjectDataSize;
        private static long GetObjectExclusiveSizeRtHelpers(object? obj)
        {
            if (obj == null)
            {
                return 0;
            }

            var gros = LazyInitializer.EnsureInitialized(ref s_getRawObjectDataSize, () =>
            {
                var bindingFlags = BindingFlags.NonPublic | BindingFlags.Public | BindingFlags.Static;
                var method = typeof(RuntimeHelpers).GetMethod("GetRawObjectDataSize", bindingFlags)
                    ?? throw new InvalidOperationException($"Method 'RuntimeHelpers.GetRawObjectDataSize()' not found");
                return (GetRawObjectDataSize)Delegate.CreateDelegate(typeof(GetRawObjectDataSize), method);
            });

            long size = (long)gros(obj);
            // RuntimeHelpers.GetRawObjectDataSize strips off the "ObjectBaseSize", hence the name "Data".
            // For our purposes we want it included.
            size += ObjBaseSize;

            return size < MinObjSize ? MinObjSize : size;
        }

        private static long GetObjectExclusiveSizeInternal(object? obj)
        {
            if (obj == null)
            {
                return 0;
            }

            unsafe
            {
                var mt = GetMethodTable(obj);
                long size = mt->BaseSize;
                if (mt->HasComponentSize)
                {
                    uint componentSize = mt->ComponentSize;

                    if (componentSize > 0)
                    {
                        // Get number of components (strings and arrays)
#if USE_GETHEAP_POINTER
                        var objAddr = GetHeapPointer(obj);
                        int numComponentsOffset = IntPtr.Size;
                        int numComponents = Marshal.ReadInt32(objAddr, numComponentsOffset);
#else
                        int numComponents = checked((int)GetNumComponents(obj));
#endif
                        size += componentSize * numComponents;
                    }
                }

                size = size < MinObjSize ? MinObjSize : size;
                return size;
            }
        }

        [MethodImpl(MethodImplOptions.AggressiveInlining)]
        internal static unsafe MethodTable* GetMethodTable(object obj)
        {
            //
            // Get the MethodTable structure. The following code has been lifted from RuntimeHelpers.GetMethodTable().
            //
            // In RuntimeHelpers, the method is internal, but the code is enlightening and especially so, when you look
            // at the comment of the JIT instrinct that will be used instead of the actual implementation code below.
            //
            // (source: https://github.com/dotnet/runtime/blob/074a01611837db63e9fe1d7462916d47ed858a75/src/coreclr/vm/jitinterface.cpp#L7243):
            //
            //     In the CLR, an object is laid out as follows.
            //     [ object_header || MethodTable* (64-bit pointer) || instance_data ]
            //                        ^                                ^-- ref <theObj>.firstField points here
            //                        `-- <theObj> reference (type O) points here
            // 
            //     [ snip more comment]
            //
            // Essentially, the "<theObj>.firstField" part is what "GetRawData()" returns, we then go back by one (which is
            // IntPtr.Size in bytes) to get the actual MethodTable*.
            //

            return (MethodTable*)Unsafe.Add(ref Unsafe.As<byte, IntPtr>(ref GetRawData(obj)), -1);

            // IL (pseudo) code for what the JIT generates for the actual RuntimeHelpers.GetMethodTable() function
            // (not for this one of course!) would be something like this:
            //
            // MethodTable* GetMethodTable(object obj)
            // {
            //     ldarg_0
            //     ldflda <obj>.firstField
            //     ldc_i4_s -IntPtr.Size
            //     add
            //     ldind_i
            //     ret
            // }
            //
            // We could achieve the same using DynamicMethod and ILGenerator. However, the "<obj>.firstField" is what is
            // tricky. The JIT can get this from internal CLR data structures, but for managed code it basically be "GetRawData()" again.
            // So in the end we wouldn't have won too much by using IL.
            //
            // We could also just reflection invoke RuntimeHelpers.GetMethodTable(), but that is costly and relies on the method actually being
            // there. The above approach also uses established information about objects are laid out and is thus more robust than
            // invoking the internal RuntimeHelpers.GetMethodTable() method.
            //
            //
            // Note: this works also
            //
            //      return (MethodTable*)obj.GetType().TypeHandle.Value.ToPointer();
            // 
            // But since the CLR itself uses the above code internally, we rather stick with that.
        }

        internal sealed class RawData
        {
            public byte Data;
        }
        internal static ref byte GetRawData(object obj) => ref Unsafe.As<RawData>(obj).Data;

        internal class RawArrayData
        {
            public uint Length; // Array._numComponents padded to IntPtr
        }

        internal static ref uint GetNumComponents(object obj) => ref Unsafe.As<RawArrayData>(obj).Length;

        [StructLayout(LayoutKind.Explicit)]
        internal unsafe struct MethodTable
        {
            // According to src\vm\methodtable.h we have the following members in the MethodTable (that interest us here;
            // there are more).
            //
            // Offset   Size
            // [0x0000]    4    DWORD m_dwFlags;       // Low WORD is component size for array and string types when
            //                                         // (m_dwFlags & enum_flag_HasComponentSize)!=0; otherwise flags.
            // [0x0004]    4    DWORD m_BaseSize;      // Base size of instance of this class when allocated on the heap
            // [0x0008]    2    WORD  m_wFlags2;
            // [0x000A]    2    WORD  m_wToken;        // Class token if it fits into 16-bits.
            // [0x000C]    2    WORD  m_wNumVirtuals;
            // [0x000E]    2    WORD  m_wNumInterfaces;
            //

            // Put both fields at index 0; access ComponentSize for respective value if "HasComponentSize == true"
            [FieldOffset(0)]
            public ushort ComponentSize;
            [FieldOffset(0)]
            private uint Flags;
            [FieldOffset(4)]
            public uint BaseSize;

            private const uint enum_flag_ContainsPointers = 0x01000000;
            private const uint enum_flag_HasComponentSize = 0x80000000;
            public readonly bool HasComponentSize => (Flags & enum_flag_HasComponentSize) != 0;
            public readonly bool ContainsPointers => (Flags & enum_flag_ContainsPointers) != 0;
        }
    }
>>>>>>> 2a8836e9
}<|MERGE_RESOLUTION|>--- conflicted
+++ resolved
@@ -1,5 +1,5 @@
-<<<<<<< HEAD
 ﻿//#define FEATURE_STATISTICS
+using System.Diagnostics;
 using System.Reflection;
 using System.Runtime.CompilerServices;
 using System.Runtime.InteropServices;
@@ -83,24 +83,20 @@
             var eval = new Stack<object>();
             var state = new EvaluationState
             {
-                Considered = new(),
+                Considered = new(ReferenceEqualityComparer.Instance),
                 StopTime = options.GetStopTime(Environment.TickCount64),
                 Options = options
             };
 
             eval.Push(obj);
 
-#if FEATURE_STATISTICS
             state.StartStatistics();
             state.UpdateEval(eval);
-#endif
 
             long totalSize = ProcessEvaluationStack(eval, state, out count);
 
-#if FEATURE_STATISTICS
             state.StopStatistics();
             state.DumpStatistics(totalSize);
-#endif
 
             if (options.DebugOutput)
             {
@@ -114,44 +110,50 @@
         {
             public long StopTime { get; set; }
             public ObjectSizeOptions Options { get; set; } = null!;
-            public HashSet<ulong> Considered { get; set; } = null!;
-
-#if FEATURE_STATISTICS
+            public HashSet<object> Considered { get; set; } = null!;
+
             private long m_started;
-            private long m_complete;
+            private long m_completed;
             private int m_maxConsidered;
             private int m_sampleMaxConsidered;
             private int m_maxEval;
             private int m_sampleMaxEval;
             private int m_sampled;
             private int m_notSampled;
-            private int m_arrays;
-
+            private int m_arrays;
+
+            [Conditional("FEATURE_STATISTICS")]
             public void DumpStatistics(long totalSize)
             {
-#pragma warning disable HAA0601 // Value type to reference type conversion causing boxing allocation
                 Options.DebugWriter.WriteLine("STATISTICS");
                 Options.DebugWriter.WriteLine($"  enabled options        : {Options.GetEnabledString()}");
-                Options.DebugWriter.WriteLine($"  elapsed                : {new TimeSpan(m_complete - m_started)}");
-                Options.DebugWriter.WriteLine($"  total size             : {totalSize.ToString("N0")} bytes");
+                Options.DebugWriter.WriteLine($"  elapsed                : {new TimeSpan(m_completed - m_started)}");
+                Options.DebugWriter.WriteLine($"  total size             : {totalSize:N0} bytes");
                 Options.DebugWriter.WriteLine($"  max seen/evaluated     : {m_maxConsidered:N0}/{m_maxEval:N0}");
                 Options.DebugWriter.WriteLine($"  arrays                 : {m_arrays:N0}");
                 Options.DebugWriter.WriteLine($"    not sampled          : {m_notSampled:N0}");
                 Options.DebugWriter.WriteLine($"    sampled              : {m_sampled:N0}");
                 Options.DebugWriter.WriteLine($"      max seen/evaluated : {m_sampleMaxConsidered:N0}/{m_sampleMaxEval:N0}");
-#pragma warning restore HAA0601 // Value type to reference type conversion causing boxing allocation
-            }
-
-            public void StartStatistics() => m_started = System.Diagnostics.Stopwatch.GetTimestamp();
-            public void StopStatistics() => m_complete = System.Diagnostics.Stopwatch.GetTimestamp();
+            }
+
+            [Conditional("FEATURE_STATISTICS")]
+            public void StartStatistics() => m_started = Stopwatch.GetTimestamp();
+            [Conditional("FEATURE_STATISTICS")]
+            public void StopStatistics() => m_completed = Stopwatch.GetTimestamp();
+            [Conditional("FEATURE_STATISTICS")]
             public void UpdateConsidered() => m_maxConsidered = Math.Max(Considered.Count, m_maxConsidered);
-            public void UpdateSampleConsidered(HashSet<ulong> considered) => m_sampleMaxConsidered = Math.Max(considered.Count, m_sampleMaxConsidered);
+            [Conditional("FEATURE_STATISTICS")]
+            public void UpdateSampleConsidered(HashSet<object> considered) => m_sampleMaxConsidered = Math.Max(considered.Count, m_sampleMaxConsidered);
+            [Conditional("FEATURE_STATISTICS")]
             public void UpdateEval(Stack<object> eval) => m_maxEval = Math.Max(eval.Count, m_maxEval);
+            [Conditional("FEATURE_STATISTICS")]
             public void UpdateSampleEval(Stack<object> eval) => m_sampleMaxEval = Math.Max(eval.Count, m_sampleMaxEval);
+            [Conditional("FEATURE_STATISTICS")]
             public void UpdateSampled() => m_sampled++;
+            [Conditional("FEATURE_STATISTICS")]
             public void UpdateNotSampled() => m_notSampled++;
+            [Conditional("FEATURE_STATISTICS")]
             public void UpdateArrays() => m_arrays++;
-#endif
         }
 
         private static unsafe long ProcessEvaluationStack(Stack<object> eval, EvaluationState state, out long count)
@@ -161,100 +163,6 @@
 
             while (eval.Count > 0)
             {
-=======
-﻿//#define USE_GETHEAP_POINTER
-using System.Reflection;
-using System.Runtime.CompilerServices;
-using System.Runtime.InteropServices;
-
-namespace ManagedObjectSize
-{
-    /// <summary>
-    /// Object memory size calculation.
-    /// </summary>
-    public static class ObjectSize
-    {
-        //
-        // Material:
-        // - https://github.com/dotnet/runtime/issues/24200
-        // - https://devblogs.microsoft.com/premier-developer/managed-object-internals-part-1-layout/
-        // - ClrMD ObjSize: algorithm (https://github.com/microsoft/clrmd)
-        // - https://github.com/dotnet/runtime:
-        //      - https://github.com/dotnet/runtime/blob/074a01611837db63e9fe1d7462916d47ed858a75/src/coreclr/vm/object.h
-        //      - https://github.com/dotnet/runtime/blob/074a01611837db63e9fe1d7462916d47ed858a75/src/coreclr/vm/methodtable.h
-        //
-
-        /// <summary>
-        /// Calculates approximate memory size of object itself, not accounting for sizes of referenced objects.
-        /// </summary>
-        /// <param name="obj">Object to calculate size of.</param>
-        /// <returns>Approximate size of managed object.</returns>
-        public static long GetObjectExclusiveSize(object? obj) => GetObjectExclusiveSize(obj, ObjectSizeOptions.Default);
-
-        /// <summary>
-        /// Calculates approximate memory size of object itself, not accounting for sizes of referenced objects.
-        /// </summary>
-        /// <param name="obj">Object to calculate size of.</param>
-        /// <param name="options">Options to apply during calculation.</param>
-        /// <returns>Approximate size of managed object.</returns>
-        public static long GetObjectExclusiveSize(object? obj, ObjectSizeOptions options)
-        {
-            if ((options & ObjectSizeOptions.UseRtHelpers) != 0)
-            {
-                return GetObjectExclusiveSizeRtHelpers(obj);
-            }
-
-            return GetObjectExclusiveSizeInternal(obj);
-        }
-
-        /// <summary>
-        /// Calculates approximate memory size of object and its reference graph, recursively adding up sizes of referenced objects.
-        /// </summary>
-        /// <param name="obj">Object to calculate size of.</param>
-        /// <returns>Approximate size of managed object and its reference graph.</returns>
-        public static long GetObjectInclusiveSize(object? obj) => GetObjectInclusiveSize(obj, ObjectSizeOptions.Default, out _);
-
-        /// <summary>
-        /// Calculates approximate memory size of object and its reference graph, recursively adding up sizes of referenced objects.
-        /// </summary>
-        /// <param name="obj">Object to calculate size of.</param>
-        /// <param name="options">Options to apply during calculation.</param>
-        /// <returns>Approximate size of managed object and its reference graph.</returns>
-        public static long GetObjectInclusiveSize(object? obj, ObjectSizeOptions options) => GetObjectInclusiveSize(obj, options, out _);
-
-        /// <summary>
-        /// Calculates approximate memory size of object and its reference graph, recursively adding up sizes of referenced objects.
-        /// </summary>
-        /// <param name="obj">Object to calculate size of.</param>
-        /// <param name="options">Options to apply during calculation.</param>
-        /// <param name="count">Outputs the number of object references seen during calculation.</param>
-        /// <param name="timeout">Time after which the operation is to be aborted; <c>null</c> disables timeout.</param>
-        /// <param name="cancellationToken">Cancel the operation.</param>
-        /// <returns>Approximate size of managed object and its reference graph.</returns>
-        /// <exception cref="OperationCanceledException">The <paramref name="cancellationToken"/> has been canceled.</exception>
-        /// <exception cref="TimeoutException">The <paramref name="timeout"/> has elapsed.</exception>
-        /// <exception cref="ArgumentOutOfRangeException">An invalid <paramref name="timeout"/> was specified.</exception>
-        public static unsafe long GetObjectInclusiveSize(object? obj, ObjectSizeOptions options, out long count,
-            TimeSpan? timeout = null,
-            CancellationToken cancellationToken = default)
-        {
-            long stopTime = GetStopTime(timeout);
-            long totalSize = 0;
-            count = 0;
-
-            if (obj == null)
-            {
-                return totalSize;
-            }
-
-            var eval = new Stack<object>();
-            var considered = new HashSet<object>(ReferenceEqualityComparer.Instance);
-
-            eval.Push(obj);
-
-            while (eval.Count > 0)
-            {
->>>>>>> 2a8836e9
                 // Check abort conditions.
                 state.Options.CancellationToken.ThrowIfCancellationRequested();
                 if (state.StopTime != -1)
@@ -270,23 +178,15 @@
                     continue;
                 }
 
-<<<<<<< HEAD
-                ulong objAddr = (ulong)GetHeapPointer(currentObject);
-                if (!state.Considered.Add(objAddr))
-=======
-                if (!considered.Add(currentObject))
->>>>>>> 2a8836e9
+                if (!state.Considered.Add(currentObject))
                 {
                     // Already seen this object.
                     continue;
                 }
 
-#if FEATURE_STATISTICS
                 state.UpdateConsidered();
-#endif
 
                 var currentType = currentObject.GetType();
-<<<<<<< HEAD
                 if (currentType == typeof(Pointer) || currentType.IsPointer)
                 {
                     // Pointers are not considered.
@@ -346,9 +246,8 @@
             var elementType = objType.GetElementType();
             if (elementType != null && !elementType.IsPointer)
             {
-#if FEATURE_STATISTICS
                 state.UpdateArrays();
-#endif
+
                 (int sampleSize, int? populationSize, bool always) = GetSampleAndPopulateSize(state, obj, objType);
 
                 // Only sample if:
@@ -372,16 +271,14 @@
 
         private static unsafe void HandleArraySampled(Stack<object> eval, EvaluationState state, object obj, Type? elementType, int sampleSize)
         {
-#if FEATURE_STATISTICS
             state.UpdateSampled();
-#endif
 
             int elementCount = 0;
 
             // TODO: Should these be from a pool? Measure if cost is too high allocating if we have
             // a "large" number of arrays to sample.
             var localEval = new Stack<object>();
-            var localConsidered = new HashSet<ulong>();
+            var localConsidered = new HashSet<object>(ReferenceEqualityComparer.Instance);
 
             foreach (object element in (System.Collections.IEnumerable)obj)
             {
@@ -397,15 +294,13 @@
 
                     if (elementCount <= sampleSize)
                     {
-                        ulong elementAddr = (ulong)GetHeapPointer(element);
-                        if (!localConsidered.Contains(elementAddr))
+                        if (!localConsidered.Contains(element))
                         {
                             HandleArrayElement(localEval, localConsidered, elementType, element);
-                            localConsidered.Add(elementAddr);
-#if FEATURE_STATISTICS
-                                state.UpdateSampleConsidered(localConsidered);
-                                state.UpdateSampleEval(localEval);
-#endif
+                            localConsidered.Add(element);
+
+                            state.UpdateSampleConsidered(localConsidered);
+                            state.UpdateSampleEval(localEval);
                         }
                     }
                 }
@@ -422,9 +317,8 @@
                 };
 
                 eval.Push(sample);
-#if FEATURE_STATISTICS
-                    state.UpdateEval(eval);
-#endif
+
+                state.UpdateEval(eval);
             }
         }
 
@@ -441,7 +335,7 @@
 
                 if (state.Options.DebugOutput)
                 {
-                    state.Options.DebugWriter.WriteLine($"array {GetHeapPointer(obj)}/{elementType}[]: sampleSize={sampleSize:N0}");
+                    state.Options.DebugWriter.WriteLine($"array {Utils.GetVolatileHeapPointer(obj)}/{elementType}[]: sampleSize={sampleSize:N0}");
                 }
 
                 return (sampleSize, null, false);
@@ -455,7 +349,7 @@
 
                 if (state.Options.DebugOutput)
                 {
-                    state.Options.DebugWriter.WriteLine($"array {GetHeapPointer(obj)}/{elementType}[]: population={populationSize:N0} sampleSize={sampleSize:N0}");
+                    state.Options.DebugWriter.WriteLine($"array {Utils.GetVolatileHeapPointer(obj)}/{elementType}[]: population={populationSize:N0} sampleSize={sampleSize:N0}");
                 }
 
                 return (sampleSize, populationSize, false);
@@ -518,9 +412,7 @@
 
         private static unsafe void HandleArrayNonSampled(Stack<object> eval, EvaluationState state, object obj, Type elementType)
         {
-#if FEATURE_STATISTICS
             state.UpdateNotSampled();
-#endif
 
             foreach (object element in (System.Collections.IEnumerable)obj)
             {
@@ -531,12 +423,11 @@
             }
         }
 
-        private static unsafe void HandleArrayElement(Stack<object> eval, HashSet<ulong> considered, Type elementType, object element)
+        private static unsafe void HandleArrayElement(Stack<object> eval, HashSet<object> considered, Type elementType, object element)
         {
             if (!elementType.IsValueType)
             {
-                ulong elementAddr = (ulong)GetHeapPointer(element);
-                if (!considered.Contains(elementAddr))
+                if (!considered.Contains(element))
                 {
                     eval.Push(element);
                 }
@@ -545,281 +436,8 @@
             {
                 AddFields(eval, considered, element, elementType);
             }
-        }
-
-        private static unsafe void AddFields(Stack<object> eval, HashSet<ulong> considered, object currentObject, Type objType)
-        {
-            foreach (var field in objType.GetFields(BindingFlags.Public | BindingFlags.NonPublic | BindingFlags.Instance))
-            {
-                if (field.FieldType.IsValueType)
-                {
-                    // Non reference type fields are "in place" in the actual type and thus are already included in
-                    // GetObjectExclusiveSize(). This is also true for custom value types.
-                    continue;
-                }
-
-                var fieldValue = field.GetValue(currentObject);
-                if (fieldValue != null)
-                {
-                    ulong fieldAddr = (ulong)GetHeapPointer(fieldValue);
-                    if (!considered.Contains(fieldAddr))
-                    {
-                        eval.Push(fieldValue);
-                    }
-                }
-            }
-        }
-
-        [MethodImpl(MethodImplOptions.AggressiveInlining)]
-        internal static unsafe IntPtr GetHeapPointer(object @object)
-        {
-            var indirect = Unsafe.AsPointer(ref @object);
-            return **(IntPtr**)(&indirect);
-        }
-
-        // "Constants" are adapted from vm/object.h.
-        private static readonly uint ObjHeaderSize = (uint)IntPtr.Size;
-        private static readonly uint ObjSize = (uint)IntPtr.Size;
-        private static readonly uint ObjBaseSize = ObjHeaderSize + ObjSize;
-        private static readonly uint MinObjSize = (2 * (uint)IntPtr.Size) + ObjHeaderSize;
-
-        // The CoreCLR provides an internal "RuntimeHelpers.GetRawObjectDataSize()" method.
-        // We don't want to use it by default, but allow calling it to compare results.
-        private delegate nuint GetRawObjectDataSize(object obj);
-        private static GetRawObjectDataSize? s_getRawObjectDataSize;
-        private static long GetObjectExclusiveSizeRtHelpers(object? obj)
-        {
-            if (obj == null)
-            {
-                return 0;
-            }
-
-            var gros = LazyInitializer.EnsureInitialized(ref s_getRawObjectDataSize, () =>
-            {
-                var bindingFlags = BindingFlags.NonPublic | BindingFlags.Public | BindingFlags.Static;
-                var method = typeof(RuntimeHelpers).GetMethod("GetRawObjectDataSize", bindingFlags)
-                    ?? throw new InvalidOperationException($"Method 'RuntimeHelpers.GetRawObjectDataSize()' not found");
-                return (GetRawObjectDataSize)Delegate.CreateDelegate(typeof(GetRawObjectDataSize), method);
-            });
-
-            long size = (long)gros(obj);
-            // RuntimeHelpers.GetRawObjectDataSize strips off the "ObjectBaseSize", hence the name "Data".
-            // For our purposes we want it included.
-            size += ObjBaseSize;
-
-            return size < MinObjSize ? MinObjSize : size;
-        }
-
-        private static long GetObjectExclusiveSizeInternal(object? obj)
-        {
-            if (obj == null)
-            {
-                return 0;
-            }
-
-            unsafe
-            {
-                var mt = GetMethodTable(obj);
-                long size = mt->BaseSize;
-                if (mt->HasComponentSize)
-                {
-                    uint componentSize = mt->ComponentSize;
-
-                    if (componentSize > 0)
-                    {
-                        // Get number of components (strings and arrays)
-                        var objAddr = GetHeapPointer(obj);
-                        int numComponentsOffset = IntPtr.Size;
-                        int numComponents = Marshal.ReadInt32(objAddr, numComponentsOffset);
-
-                        size += componentSize * numComponents;
-                    }
-                }
-
-                size = size < MinObjSize ? MinObjSize : size;
-                return size;
-            }
-        }
-
-        [MethodImpl(MethodImplOptions.AggressiveInlining)]
-        internal static unsafe MethodTable* GetMethodTable(object obj)
-        {
-            //
-            // Get the MethodTable structure. The following code has been lifted from RuntimeHelpers.GetMethodTable().
-            //
-            // In RuntimeHelpers, the method is internal, but the code is enlightening and especially so, when you look
-            // at the comment of the JIT instrinct that will be used instead of the actual implementation code below.
-            //
-            // (source: https://github.com/dotnet/runtime/blob/074a01611837db63e9fe1d7462916d47ed858a75/src/coreclr/vm/jitinterface.cpp#L7243):
-            //
-            //     In the CLR, an object is laid out as follows.
-            //     [ object_header || MethodTable* (64-bit pointer) || instance_data ]
-            //                        ^                                ^-- ref <theObj>.firstField points here
-            //                        `-- <theObj> reference (type O) points here
-            // 
-            //     [ snip more comment]
-            //
-            // Essentially, the "<theObj>.firstField" part is what "GetRawData()" returns, we then go back by one (which is
-            // IntPtr.Size in bytes) to get the actual MethodTable*.
-            //
-
-            return (MethodTable*)Unsafe.Add(ref Unsafe.As<byte, IntPtr>(ref GetRawData(obj)), -1);
-
-            // IL (pseudo) code for what the JIT generates for the actual RuntimeHelpers.GetMethodTable() function
-            // (not for this one of course!) would be something like this:
-            //
-            // MethodTable* GetMethodTable(object obj)
-            // {
-            //     ldarg_0
-            //     ldflda <obj>.firstField
-            //     ldc_i4_s -IntPtr.Size
-            //     add
-            //     ldind_i
-            //     ret
-            // }
-            //
-            // We could achieve the same using DynamicMethod and ILGenerator. However, the "<obj>.firstField" is what is
-            // tricky. The JIT can get this from internal CLR data structures, but for managed code it basically be "GetRawData()" again.
-            // So in the end we wouldn't have won too much by using IL.
-            //
-            // We could also just reflection invoke RuntimeHelpers.GetMethodTable(), but that is costly and relies on the method actually being
-            // there. The above approach also uses established information about objects are laid out and is thus more robust than
-            // invoking the internal RuntimeHelpers.GetMethodTable() method.
-            //
-            //
-            // Note: this works also
-            //
-            //      return (MethodTable*)obj.GetType().TypeHandle.Value.ToPointer();
-            // 
-            // But since the CLR itself uses the above code internally, we rather stick with that.
-        }
-
-        internal sealed class RawData
-        {
-            public byte Data;
-        }
-
-        internal static ref byte GetRawData(object obj) => ref Unsafe.As<RawData>(obj).Data;
-
-        [StructLayout(LayoutKind.Explicit)]
-        internal unsafe struct MethodTable
-        {
-            // According to src\vm\methodtable.h we have the following members in the MethodTable (that interest us here;
-            // there a more).
-            //
-            // Offset   Size
-            // [0x0000]    4    DWORD m_dwFlags;       // Low WORD is component size for array and string types when
-            //                                         // (m_dwFlags & enum_flag_HasComponentSize)!=0; otherwise flags.
-            // [0x0004]    4    DWORD m_BaseSize;      // Base size of instance of this class when allocated on the heap
-            // [0x0008]    2    WORD  m_wFlags2;
-            // [0x000A]    2    WORD  m_wToken;        // Class token if it fits into 16-bits.
-            // [0x000C]    2    WORD  m_wNumVirtuals;
-            // [0x000E]    2    WORD  m_wNumInterfaces;
-            //
-
-            // Put both fields at index 0; access ComponentSize for respective value if "HasComponentSize == true"
-            [FieldOffset(0)]
-            public ushort ComponentSize;
-            [FieldOffset(0)]
-            private uint Flags;
-            [FieldOffset(4)]
-            public uint BaseSize;
-
-            private const uint enum_flag_ContainsPointers = 0x01000000;
-            private const uint enum_flag_HasComponentSize = 0x80000000;
-            public bool HasComponentSize => (Flags & enum_flag_HasComponentSize) != 0;
-            public bool ContainsPointers => (Flags & enum_flag_ContainsPointers) != 0;
-        }
-    }
-=======
-                if (currentType == typeof(Pointer) || currentType.IsPointer)
-                {
-                    // Pointers are not considered.
-                    continue;
-                }
-
-                long currSize = GetObjectExclusiveSize(currentObject, options);
-                count++;
-                totalSize += currSize;
-
-                if ((options & ObjectSizeOptions.DebugOutput) != 0)
-                {
-                    Console.WriteLine($"[{count:N0}] {(totalSize - currSize):N0} -> {totalSize:N0} ({currSize:N0}: {currentObject.GetType()})");
-                }
-
-                if (currentType == typeof(string))
-                {
-                    // String is a special object type in the CLR. We have already recorded the correct length of it
-                    // by using GetObjectExclusiveSize().
-                    continue;
-                }
-
-                if (currentType.IsArray)
-                {
-                    HandleArray(eval, considered, currentObject, currentType);
-                }
-
-                AddFields(eval, considered, currentObject, currentType);
-            }
-
-            if ((options & ObjectSizeOptions.DebugOutput) != 0)
-            {
-                Console.WriteLine($"total: {totalSize:N0} ({obj.GetType()})");
-            }
-
-            return totalSize;
-        }
-
-        private static long GetStopTime(TimeSpan? timeout)
-        {
-            if (timeout != null)
-            {
-                if (timeout.Value.TotalMilliseconds < 0 || timeout.Value.TotalMilliseconds > (int.MaxValue - 1))
-                {
-                    throw new ArgumentOutOfRangeException(nameof(timeout), timeout, null);
-                }
-
-                return Environment.TickCount64 + (int)(timeout.Value.TotalMilliseconds + 0.5);
-            }
-
-            return -1;
-        }
-
-        private static void CheckStopTime(long stopAt, long totalSize, long count, TimeSpan? timeout)
-        {
-            if (Environment.TickCount64 >= stopAt)
-            {
-                throw new TimeoutException(
-                    $"The allotted time of {timeout} to determine the inclusive size of the object (graph) has passed. " +
-                    $"The incomplete result so far is {totalSize:N0} bytes for processing {count:N0} objects. ");
-            }
-        }
-
-        private static unsafe void HandleArray(Stack<object> eval, HashSet<object> considered, object obj, Type objType)
-        {
-            var elementType = objType.GetElementType();
-            if (elementType != null && !elementType.IsPointer)
-            {
-                foreach (object element in (System.Collections.IEnumerable)obj)
-                {
-                    if (element != null)
-                    {
-                        if (!elementType.IsValueType)
-                        {
-                            if (!considered.Contains(element))
-                            {
-                                eval.Push(element);
-                            }
-                        }
-                        else
-                        {
-                            AddFields(eval, considered, element, elementType);
-                        }
-                    }
-                }
-            }
-        }
-
+        }
+
         private static unsafe void AddFields(Stack<object> eval, HashSet<object> considered, object currentObject, Type objType)
         {
             foreach (var field in GetFields(objType))
@@ -897,17 +515,8 @@
 
                 type = type.BaseType;
             }
-        }
-
-#if USE_GETHEAP_POINTER
-        [MethodImpl(MethodImplOptions.AggressiveInlining)]
-        internal static unsafe IntPtr GetHeapPointer(object @object)
-        {
-            var indirect = Unsafe.AsPointer(ref @object);
-            return **(IntPtr**)(&indirect);
-        }
-#endif
-
+        }
+
         // "Constants" are adapted from vm/object.h.
         private static readonly uint ObjHeaderSize = (uint)IntPtr.Size;
         private static readonly uint ObjSize = (uint)IntPtr.Size;
@@ -959,13 +568,8 @@
                     if (componentSize > 0)
                     {
                         // Get number of components (strings and arrays)
-#if USE_GETHEAP_POINTER
-                        var objAddr = GetHeapPointer(obj);
-                        int numComponentsOffset = IntPtr.Size;
-                        int numComponents = Marshal.ReadInt32(objAddr, numComponentsOffset);
-#else
                         int numComponents = checked((int)GetNumComponents(obj));
-#endif
+
                         size += componentSize * numComponents;
                     }
                 }
@@ -1032,20 +636,21 @@
         {
             public byte Data;
         }
-        internal static ref byte GetRawData(object obj) => ref Unsafe.As<RawData>(obj).Data;
-
-        internal class RawArrayData
-        {
-            public uint Length; // Array._numComponents padded to IntPtr
-        }
-
+
+        internal static ref byte GetRawData(object obj) => ref Unsafe.As<RawData>(obj).Data;
+
+        internal class RawArrayData
+        {
+            public uint Length; // Array._numComponents padded to IntPtr
+        }
+
         internal static ref uint GetNumComponents(object obj) => ref Unsafe.As<RawArrayData>(obj).Length;
 
         [StructLayout(LayoutKind.Explicit)]
         internal unsafe struct MethodTable
         {
             // According to src\vm\methodtable.h we have the following members in the MethodTable (that interest us here;
-            // there are more).
+            // there a more).
             //
             // Offset   Size
             // [0x0000]    4    DWORD m_dwFlags;       // Low WORD is component size for array and string types when
@@ -1067,9 +672,8 @@
 
             private const uint enum_flag_ContainsPointers = 0x01000000;
             private const uint enum_flag_HasComponentSize = 0x80000000;
-            public readonly bool HasComponentSize => (Flags & enum_flag_HasComponentSize) != 0;
-            public readonly bool ContainsPointers => (Flags & enum_flag_ContainsPointers) != 0;
+            public bool HasComponentSize => (Flags & enum_flag_HasComponentSize) != 0;
+            public bool ContainsPointers => (Flags & enum_flag_ContainsPointers) != 0;
         }
     }
->>>>>>> 2a8836e9
 }